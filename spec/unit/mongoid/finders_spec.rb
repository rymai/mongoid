require "spec_helper"

describe Mongoid::Finders do

  let(:collection) do
    stub(:name => "people")
  end

  let(:database) do
    stub(:collection => collection)
  end

  before do
    Mongoid.stubs(:database).returns(database)
  end

  describe ".all" do

    let(:conditions) do
      { :conditions => { :test => "Test" } }
    end

    let(:criteria) do
      stub
    end

    context "when a selector is provided" do

      before do
        Mongoid::Criteria.expects(:new).with(Person, false).returns(criteria)
        criteria.expects(:find).with(:all, conditions)
      end

      it "finds from the collection and instantiate objects for each returned" do
        Person.all(conditions)
      end
    end

    context "when a selector is not provided" do

      before do
        Mongoid::Criteria.expects(:new).with(Person, false).returns(criteria)
        criteria.expects(:find).with(:all, nil)
      end

      it "finds from the collection and instantiate objects for each returned" do
        Person.all
      end
    end
  end

  describe ".all_in" do

    let(:criteria) do
      Person.all_in(:aliases => [ "Bond", "007" ])
    end

    it "returns a new criteria with select conditions added" do
      criteria.selector.should == { :aliases => { "$all" => [ "Bond", "007" ] } }
    end
  end

  describe ".any_in" do

    let(:criteria) do
      Person.any_in(:aliases => [ "Bond", "007" ])
    end

    it "returns a new criteria with select conditions added" do
      criteria.selector.should == { :aliases => { "$in" => [ "Bond", "007" ] } }
    end
  end

  describe ".count" do

    let(:conditions) do
      { :conditions => { :title => "Sir" } }
    end

    let(:criteria) do
      stub
    end

    context "with options provided" do

      before do
        Mongoid::Criteria.expects(:new).with(Person, false).returns(criteria)
        criteria.expects(:find).with(:all, conditions).returns(criteria)
        criteria.expects(:count).returns(10)
      end

      it "delegates to the criteria api" do
        Person.count(conditions).should == 10
      end
    end

    context "when no options provided" do

      before do
        Mongoid::Criteria.expects(:new).with(Person, false).returns(criteria)
        criteria.expects(:find).with(:all, nil).returns(criteria)
        criteria.expects(:count).returns(10)
      end

      it "adds in the default parameters" do
        Person.count.should == 10
      end
    end
  end

  describe ".exists?" do

    let(:criteria) do
      stub
    end

    context "when options are provided" do

      let(:conditions) do
        { :conditions => { :title => "Sir" } }
      end

      before do
        Mongoid::Criteria.expects(:new).with(Person, false).returns(criteria)
        criteria.expects(:find).with(:all, conditions).returns(criteria)
        criteria.expects(:limit).with(1).returns(criteria)
      end

      context "when count is greater than zero" do

        before do
          criteria.expects(:count).returns(1)
        end

        it "returns true" do
          Person.exists?(conditions).should be_true
        end
      end

      context "when the count is zero" do

        before do
          criteria.expects(:count).returns(0)
        end

        it "returns false" do
          Person.exists?(conditions).should be_false
        end
      end
    end

    context "when no options are provided" do

      before do
        Mongoid::Criteria.expects(:new).with(Person, false).returns(criteria)
        criteria.expects(:find).with(:all, nil).returns(criteria)
        criteria.expects(:limit).with(1).returns(criteria)
      end

      context "when count is greater than zero" do

        before do
          criteria.expects(:count).returns(1)
        end

        it "returns true" do
          Person.exists?.should be_true
        end
      end

      context "when the count is zero" do

        before do
          criteria.expects(:count).returns(0)
        end

        it "returns false" do
          Person.exists?.should be_false
        end
      end
    end
  end

  describe ".excludes" do

    it "returns a new criteria with select conditions added" do
      criteria = Person.excludes(:title => "Sir")
      criteria.selector.should == { :title => { "$ne" => "Sir" } }
    end
  end

  describe ".only" do

    let(:criteria) do
      Person.only(:title, :age)
    end

    it "returns a new criteria with select conditions added" do
<<<<<<< HEAD
      criteria.options.should == { :fields => [ :title, :age ] }
=======
      criteria = Person.only(:title, :age)
      criteria.options.should == { :fields => {:_type => 1, :title => 1, :age => 1} }
>>>>>>> 43650efa
    end
  end

  describe ".sum" do

    let(:criteria) do
      stub
    end

    before do
      Person.expects(:criteria).returns(criteria)
      criteria.expects(:sum).with(:age).returns(50.0)
    end

    it "returns the sum of a new criteria" do
      Person.sum(:age).should == 50.0
    end
  end

  describe ".where" do

    let(:criteria) do
      Person.where(:title => "Sir")
    end

    it "returns a new criteria with select conditions added" do
      criteria.selector.should == { :title => "Sir" }
    end
  end

  describe ".near" do

    let(:criteria) do
      Address.near(:latlng => [37.761523, -122.423575, 1])
    end

    it "returns a new criteria with select conditions added" do
      criteria.selector.should ==
        { :latlng => { "$near" => [37.761523, -122.423575, 1] } }
    end
  end
end<|MERGE_RESOLUTION|>--- conflicted
+++ resolved
@@ -196,12 +196,7 @@
     end
 
     it "returns a new criteria with select conditions added" do
-<<<<<<< HEAD
-      criteria.options.should == { :fields => [ :title, :age ] }
-=======
-      criteria = Person.only(:title, :age)
       criteria.options.should == { :fields => {:_type => 1, :title => 1, :age => 1} }
->>>>>>> 43650efa
     end
   end
 
