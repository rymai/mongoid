--- conflicted
+++ resolved
@@ -12,22 +12,15 @@
       # Returns: +Document+ if validation passes, +false+ if not.
       def self.execute(doc, validate = true, safe = false)
         return false if validate && !doc.valid?
-<<<<<<< HEAD
         doc.run_callbacks :save do
           parent = doc._parent
           doc.new_record = false
-          saved = parent ? Save.execute(parent, validate) : doc.collection.save(doc.attributes)
+          saved = if parent
+            Save.execute(parent, validate, safe)
+          else
+            doc.collection.save(doc.attributes, :safe => safe)
+          end
           return false unless saved
-=======
-        doc.run_callbacks :before_save
-        parent = doc._parent
-        doc.new_record = false
-        if parent ? Save.execute(parent, validate, safe) : doc.collection.save(doc.attributes, :safe => safe)
-          doc.run_callbacks :after_save
-          return true
-        else
-          return false
->>>>>>> cd7cd5c6
         end
         return true
       end
