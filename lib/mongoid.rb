# encoding: utf-8
# Copyright (c) 2009 Durran Jordan
#
# Permission is hereby granted, free of charge, to any person obtaining
# a copy of this software and associated documentation files (the
# "Software"), to deal in the Software without restriction, including
# without limitation the rights to use, copy, modify, merge, publish,
# distribute, sublicense, and/or sell copies of the Software, and to
# permit persons to whom the Software is furnished to do so, subject to
# the following conditions:
#
# The above copyright notice and this permission notice shall be
# included in all copies or substantial portions of the Software.
#
# THE SOFTWARE IS PROVIDED "AS IS", WITHOUT WARRANTY OF ANY KIND,
# EXPRESS OR IMPLIED, INCLUDING BUT NOT LIMITED TO THE WARRANTIES OF
# MERCHANTABILITY, FITNESS FOR A PARTICULAR PURPOSE AND
# NONINFRINGEMENT. IN NO EVENT SHALL THE AUTHORS OR COPYRIGHT HOLDERS BE
# LIABLE FOR ANY CLAIM, DAMAGES OR OTHER LIABILITY, WHETHER IN AN ACTION
# OF CONTRACT, TORT OR OTHERWISE, ARISING FROM, OUT OF OR IN CONNECTION
# WITH THE SOFTWARE OR THE USE OR OTHER DEALINGS IN THE SOFTWARE.
require "rubygems"

<<<<<<< HEAD
gem "activemodel", ">= 3.0.pre"
gem "will_paginate", ">= 3.0.pre"
gem "mongo", ">= 0.18.2"
=======
gem "activesupport", ">= 2.2.2", "<3.0.pre"
gem "mongo", ">= 0.19.1"
gem "durran-validatable", ">= 2.0.1"
gem "will_paginate", ">= 2.3.11", "< 2.9"
>>>>>>> df8c1d1a

require "delegate"
require "observer"
require "singleton"
require "time"
require "active_support/core_ext"
require 'active_support/json'
require "active_support/inflector"
require "active_support/time_with_zone"
require "active_model"
require "active_model/callbacks"
require "active_model/conversion"
require "active_model/deprecated_error_methods"
require "active_model/errors"
require "active_model/naming"
require "active_model/serialization"
require "active_model/translation"
require "active_model/validator"
require "active_model/validations"
require "will_paginate/collection"
require "mongo"
require "mongoid/associations"
require "mongoid/attributes"
require "mongoid/callbacks"
require "mongoid/collection"
require "mongoid/commands"
require "mongoid/config"
require "mongoid/contexts"
require "mongoid/criteria"
require "mongoid/cursor"
require "mongoid/deprecation"
require "mongoid/extensions"
require "mongoid/extras"
require "mongoid/errors"
require "mongoid/factory"
require "mongoid/field"
require "mongoid/fields"
require "mongoid/finders"
require "mongoid/identity"
require "mongoid/indexes"
require "mongoid/javascript"
require "mongoid/matchers"
require "mongoid/memoization"
require "mongoid/named_scope"
require "mongoid/scope"
require "mongoid/state"
require "mongoid/timestamps"
require "mongoid/validations"
require "mongoid/versioning"
require "mongoid/components"
require "mongoid/document"

module Mongoid #:nodoc

  class << self

    # Sets the Mongoid configuration options. Best used by passing a block.
    #
    # Example:
    #
    #   Mongoid.configure do |config|
    #     name = "mongoid_test"
    #     host = "localhost"
    #     config.allow_dynamic_fields = false
    #     config.master = Mongo::Connection.new.db(name)
    #     config.slaves = [
    #       Mongo::Connection.new(host, 27018, :slave_ok => true).db(name),
    #       Mongo::Connection.new(host, 27019, :slave_ok => true).db(name)
    #     ]
    #   end
    #
    # Returns:
    #
    # The Mongoid +Config+ singleton instance.
    def configure
      config = Mongoid::Config.instance
      block_given? ? yield(config) : config
    end

    # Easy convenience method for having an alert generated from the
    # deprecation module.
    #
    # Example:
    #
    # <tt>Mongoid.deprecate("Method no longer used")</tt>
    def deprecate(message)
      Mongoid::Deprecation.instance.alert(message)
    end

    alias :config :configure
  end

  # Take all the public instance methods from the Config singleton and allow
  # them to be accessed through the Mongoid module directly.
  #
  # Example:
  #
  # <tt>Mongoid.database = Mongo::Connection.new.db("test")</tt>
  Mongoid::Config.public_instance_methods(false).each do |name|
    (class << self; self; end).class_eval <<-EOT
      def #{name}(*args)
        configure.send("#{name}", *args)
      end
    EOT
  end
end<|MERGE_RESOLUTION|>--- conflicted
+++ resolved
@@ -21,16 +21,9 @@
 # WITH THE SOFTWARE OR THE USE OR OTHER DEALINGS IN THE SOFTWARE.
 require "rubygems"
 
-<<<<<<< HEAD
 gem "activemodel", ">= 3.0.pre"
 gem "will_paginate", ">= 3.0.pre"
-gem "mongo", ">= 0.18.2"
-=======
-gem "activesupport", ">= 2.2.2", "<3.0.pre"
 gem "mongo", ">= 0.19.1"
-gem "durran-validatable", ">= 2.0.1"
-gem "will_paginate", ">= 2.3.11", "< 2.9"
->>>>>>> df8c1d1a
 
 require "delegate"
 require "observer"
